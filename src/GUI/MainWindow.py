import os
import sys
import shutil

from PyQt5.QtWidgets import QApplication, QLabel, QMainWindow, QMenuBar, QMenu, QGridLayout, QWidget, QSpacerItem, QSizePolicy, QPushButton, QVBoxLayout, QHBoxLayout, QAction, QTabWidget, QTabBar
from PyQt5.QtGui import QFont, QIcon
from src.GUI.ParameterForms import formGenerator
import src.GUI.ParameterForms.formDataObjects as fDataObj
from src.GUI.PlotScreen import PlotScreen
from src.GUI.TransformationWidget import TransformationWidget
from src.GUI.Acccordion import Accordion
<<<<<<< HEAD
from src.GUI.ElementWidget import ElementWidget, FrameWidget
from src.GUI.Console import Console
=======
from src.GUI.ElementWidget import ElementWidget, FrameWidget, FieldsWidget, CurrentWidget
>>>>>>> cfe62ab7
import numpy as np
from src.PyPO.Checks import InputReflError, InputRTError

sys.path.append('../')
sys.path.append('../../')
import src.PyPO.System as st


if __name__ == "__main__":

    app = QApplication(sys.argv)
    cons = Console()
    def print(s):
        cons.appendPlainText(s)


class MainWidget(QWidget):
    """Main Window."""
    def __init__(self, parent=None):
        """Initializer."""
        super().__init__(parent)
        # Window settings
        self.setWindowTitle("PyPO")

        # GridParameters
        self.GPElementsColumn = [0, 0, 2, 1]
        self.GPSystemsColumn  = [2, 0, 2, 1]
        self.GPButtons        = [2, 0, 1, 1]
        self.GPParameterForm  = [0, 1, 4, 1]
        self.GPPlotScreen     = [0, 2, 4, 1]

        ### ElementConfigurations
        # self.elementConfigs = []

        # init System
        self.stm = st.System()
        
        # init layout
        self.grid = QGridLayout()

        self._mkElementsColumn()
        self._setupPlotScreen()
<<<<<<< HEAD
        self._mkConsole()
        print("hoi")
=======

>>>>>>> cfe62ab7

        self.setLayout(self.grid)

        # NOTE Raytrace stuff
        self.frameDict = {}
        # end NOTE
<<<<<<< HEAD

    def _mkConsole(self):
        cons = Console()
        global print
        def print(s):
            cons.appendPlainText(s)
        self.console = cons
        self.addToWindowGrid(self.console, self.GPConsole)
=======
>>>>>>> cfe62ab7
    
    def _mkElementsColumn(self):
        if hasattr(self, "ElementsColumn"):
            self.ElementsColumn.setParent(None)

        self.refletorActions = [self.setTransromationForm, self.plotElement, self.removeElement]
        StmElements = []
        for e in self.stm.system.keys():
            StmElements.append(e)
        self.ElementsColumn = Accordion()
        self.addToWindowGrid(self.ElementsColumn, self.GPElementsColumn)

    # #####################
    def _setupPlotScreen(self):
        self.PlotScreen = QTabWidget()
        self.PlotScreen.setTabsClosable(True)
        self.PlotScreen.setTabShape(QTabWidget.Rounded)
        self.PlotScreen.tabCloseRequested.connect(self.closeTab)
        self.addToWindowGrid(self.PlotScreen, self.GPPlotScreen)

    def addPlot(self, figure, label):
        self.PlotScreen.addTab(PlotScreen(figure), label)
        self.PlotScreen.setCurrentIndex(self.PlotScreen.count()-1)


    def closeTab(self, i):
        self.PlotScreen.removeTab(i)

    def removeElement(self, element):
        self.stm.removeElement(element)
        
    def plotElement(self, surface):
        if self.stm.system:
            figure, _ = self.stm.plot3D(surface, show=False, save=False, ret=True)
        else :
            figure = None
        self.addPlot(figure, surface)

    def plotSystem(self):
        if self.stm.system:
            figure, _ = self.stm.plotSystem(ret = True, show=False, save=False)
        else :
            figure = None
        self.addPlot(figure, "System Plot %d" %self.getSysPlotNr())
        
    
    def getSysPlotNr(self):
        if not hasattr(self, "sysPlotNr"):
            self.sysPlotNr = 0
        self.sysPlotNr+=1
        return self.sysPlotNr

    def getRayPlotNr(self):
        if not hasattr(self, "rayPlotNr"):
            self.rayPlotNr = 0
        self.rayPlotNr+=1
        return self.rayPlotNr

    def plotRaytrace(self):
        framelist = []

        if self.stm.frames:
            for key in self.stm.frames.keys():
                framelist.append(key)
        
        if self.stm.system:
            figure, _ = self.stm.plotSystem(ret = True, show=False, save=False, RTframes=framelist)
        
        else:
            figure = None
        self.addPlot(figure,"Ray Trace Frame %d" %(self.getRayPlotNr()))

    def saveSystemAction(self):
        self.setForm(fDataObj.saveSystemForm(), readAction=self.saveSystemCall)
    
    def loadSystemAction(self):
        systemList = [os.path.split(x[0])[-1] for x in os.walk(self.stm.savePathSystems) if os.path.split(x[0])[-1] != "systems"]
        self.setForm(fDataObj.loadSystemForm(systemList), readAction=self.loadSystemCall)
    
    def removeSystemAction(self):
        systemList = [os.path.split(x[0])[-1] for x in os.walk(self.stm.savePathSystems) if os.path.split(x[0])[-1] != "systems"]
        self.setForm(fDataObj.loadSystemForm(systemList), readAction=self.removeSystemCall)
    
    def saveSystemCall(self):
        saveDict = self.ParameterWid.read()
        self.stm.saveSystem(saveDict["name"]) 
    
    def loadSystemCall(self):
        loadDict = self.ParameterWid.read()
        self._mkElementsColumn()
        self.stm.loadSystem(loadDict["name"]) 
        self.refreshColumn(self.stm.system, "elements")
        self.refreshColumn(self.stm.frames, "frames")
        self.refreshColumn(self.stm.fields, "fields")
        self.refreshColumn(self.stm.currents, "currents")
   
    def removeSystemCall(self):
        removeDict = self.ParameterWid.read()
        shutil.rmtree(os.path.join(self.stm.savePathSystems, removeDict["name"]))

    def addToWindowGrid(self, widget, param):
        self.grid.addWidget(widget, param[0], param[1], param[2], param[3])

    def refreshColumn(self, columnDict, columnType):
        for key, item in columnDict.items():
            if columnType == "elements":
                self.ElementsColumn.reflectors.addWidget(ElementWidget(key, self.refletorActions))
            
            elif columnType == "frames":
                self.ElementsColumn.RayTraceFrames.addWidget(FrameWidget(key, [self.setPlotFrameFormOpt, self.stm.removeFrame]))
            
            elif columnType == "fields":
                self.ElementsColumn.POFields.addWidget(FieldsWidget(key, [self.setPlotFieldFormOpt, self.stm.removeField]))
            
            elif columnType == "currents":
                self.ElementsColumn.POCurrents.addWidget(CurrentWidget(key, [self.setPlotFieldFormOpt, self.stm.removeCurrent]))

    def addExampleParabola(self):
        d = {
            "name"      : "pri",
            "type"      : "Parabola",
            "pmode"     : "focus",
            "gmode"     : "uv",
            "flip"      : False,
            "vertex"    : np.zeros(3),
            "focus_1"   : np.array([0,0,3.5e3]),
            "lims_u"    : np.array([200,5e3]),
            "lims_v"    : np.array([0,360]),
            "gridsize"  : np.array([501,501])
            }
        self.stm.addParabola(d)
        self.ElementsColumn.reflectors.addWidget(ElementWidget(d["name"],self.refletorActions))

    def addExampleHyperbola(self):
        hyperbola = {
            'name': 'Hype',
            'type': 'Hyperbola', 
            'pmode': 'focus',
            'gmode': 'xy',
            'flip': False,
            'focus_1': np.array([   0.,    0., 3500.]),
            'focus_2': np.array([    0.,     0., -2106.]),
            'ecc': 1.08208248, 
            'lims_x': np.array([-310, 310]),
            'lims_y': np.array([-310, 310]), 
            'lims_u': np.array([0, 310]), 
            'lims_v': np.array([0, 6.283185307179586]),
            'gridsize': np.array([501, 501])
        }
        self.stm.addHyperbola(hyperbola)
        self.ElementsColumn.reflectors.addWidget(ElementWidget(hyperbola["name"],self.refletorActions))

    def setForm(self, formData, readAction):
        if hasattr(self, "ParameterWid"):
            self.ParameterWid.setParent(None)
        self.ParameterWid = formGenerator.FormGenerator(formData, readAction)
        self.ParameterWid.setMaximumWidth(400)
        self.ParameterWid.setMinimumWidth(400)
        self.addToWindowGrid(self.ParameterWid,self.GPParameterForm)

    def setQuadricForm(self):
        self.setForm(fDataObj.makeQuadricSurfaceInp(), readAction=self.addQuadricAction)
    
    def setPlaneForm(self):
        self.setForm(fDataObj.makePlaneInp(), readAction=self.addPlaneAction)

    def addQuadricAction(self):
        try:
            elementDict = self.ParameterWid.read()
            if elementDict["type"] == "Parabola":
                self.stm.addParabola(elementDict)
            elif elementDict["type"] == "Hyperbola":
                self.stm.addHyperbola(elementDict)
            elif elementDict["type"] == "Ellipse":
                self.stm.addEllipse(elementDict)
            self.ElementsColumn.reflectors.addWidget(ElementWidget(elementDict["name"],self.refletorActions))
        except InputReflError as e:
            self.console.appendPlainText("FormInput Incorrect:")
            self.console.appendPlainText(e.__str__())

    def addParabolaAction(self):
        elementDict = self.ParameterWid.read()
        self.stm.addParabola(elementDict) 
    
    def addHyperbolaAction(self):
        elementDict = self.ParameterWid.read()
        self.stm.addHyperbola(elementDict) 
        self.ElementsColumn.reflectors.addWidget(ElementWidget(elementDict["name"],self.refletorActions))

    def addEllipseAction(self):
        elementDict = self.ParameterWid.read()
        self.stm.addEllipse(elementDict) 
        self.ElementsColumn.reflectors.addWidget(ElementWidget(elementDict["name"],self.refletorActions))
    
    def addPlaneAction(self):
        elementDict = self.ParameterWid.read()
        self.stm.addPlane(elementDict) 
        self.ElementsColumn.reflectors.addWidget(ElementWidget(elementDict["name"],self.refletorActions))
    
    def setTransromationForm(self, element):
        self.setForm(fDataObj.makeTransformationForm(element), self.applyTransformation)

    def applyTransformation(self, element):
        dd = self.ParameterWid.read()
        print("Applying transrot: ", dd)
        transformationType = dd["type"]
        vector = dd["vector"]
        print("vectorType: ",type(vector))
        # print(self.stm.system[])

        if transformationType == "Translation":
            self.stm.translateGrids(dd["element"], vector)
        elif transformationType == "Rotation":
            self.stm.rotateGrids(dd["element"], vector, cRot=dd["centerOfRotation"])
        else:
            raise Exception("Transformation type incorrect")

    #NOTE Raytrace widgets
    def setInitFrameForm(self):
        self.setForm(fDataObj.initFrameInp(), readAction=self.addFrameAction)

    def setInitGaussianForm(self):
        self.setForm(fDataObj.initGaussianInp(self.stm.system), readAction=self.addGaussianAction)
    
    def setInitPSForm(self):
        self.setForm(fDataObj.initPSInp(self.stm.system), readAction=self.addPSAction)
    
    def addFrameAction(self):
        RTDict = self.ParameterWid.read()
        self.stm.createFrame(RTDict)
        self.ElementsColumn.RayTraceFrames.addWidget(FrameWidget(RTDict["name"], [self.setPlotFrameFormOpt, self.stm.removeFrame]))
    
    def addGaussianAction(self):
        GDict = self.ParameterWid.read()
        self.stm.createGauss(GDict, GDict["surface"])
        self.ElementsColumn.POFields.addWidget(FieldsWidget(GDict["name"], [self.setPlotFieldFormOpt, self.stm.removeField]))
        self.ElementsColumn.POCurrents.addWidget(CurrentWidget(GDict["name"], [self.setPlotCurrentFormOpt, self.stm.removeCurrent]))
    
    def addPSAction(self):
        PSDict = self.ParameterWid.read()
        self.stm.generatePointSource(PSDict, PSDict["surface"])
        self.ElementsColumn.POFields.addWidget(FieldsWidget(PSDict["name"], [self.setPlotFieldFormOpt, self.stm.removeField]))
        self.ElementsColumn.POCurrents.addWidget(CurrentWidget(PSDict["name"], [self.setPlotCurrentFormOpt, self.stm.removeCurrent]))
    
    def setPlotFrameForm(self):
        self.setForm(fDataObj.plotFrameInp(self.stm.frames), readAction=self.addPlotFrameAction)
    
    def setPlotFrameFormOpt(self, frame):
        self.setForm(fDataObj.plotFrameOpt(frame), readAction=self.addPlotFrameAction)

    def setPlotFieldFormOpt(self, field):
        self.setForm(fDataObj.plotFieldOpt(field), readAction=self.addPlotFieldAction)
        
    def setPlotCurrentFormOpt(self, current):
        self.setForm(fDataObj.plotCurrentOpt(current), readAction=self.addPlotCurrentAction)
    
    def addPlotFrameAction(self):
        plotFrameDict = self.ParameterWid.read()
        fig = self.stm.plotRTframe(plotFrameDict["frame"], project=plotFrameDict["project"], returns=True)
        self.PlotScreen.addTab(PlotScreen(fig),f'{plotFrameDict["frame"]} - {plotFrameDict["project"]}')

        self.addToWindowGrid(self.PlotScreen, self.GPPlotScreen)

    def addPlotFieldAction(self):
        plotFieldDict = self.ParameterWid.read()
        fig, _ = self.stm.plotBeam2D(self.stm.fields[plotFieldDict["field"]].surf, plotFieldDict["field"], 
                                    plotFieldDict["comp"], ptype="field", project=plotFieldDict["project"], returns=True)
        self.PlotScreen.addTab(PlotScreen(fig),f'{plotFieldDict["field"]} - {plotFieldDict["comp"]}  - {plotFieldDict["project"]}')

        self.addToWindowGrid(self.PlotScreen, self.GPPlotScreen)
    
    def addPlotCurrentAction(self):
        plotFieldDict = self.ParameterWid.read()
        fig, _ = self.stm.plotBeam2D(self.stm.currents[plotFieldDict["field"]].surf, plotFieldDict["field"], 
                                    plotFieldDict["comp"], ptype="current", project=plotFieldDict["project"], returns=True)
        self.PlotScreen.addTab(PlotScreen(fig),f'{plotFieldDict["field"]} - {plotFieldDict["comp"]}  - {plotFieldDict["project"]}')

        self.addToWindowGrid(self.PlotScreen, self.GPPlotScreen)
    
    def setPropRaysForm(self):
        self.setForm(fDataObj.propRaysInp(self.stm.frames, self.stm.system), self.addPropRaysAction)

    def addPropRaysAction(self): 
        propRaysDict = self.ParameterWid.read()
        self.stm.runRayTracer(propRaysDict["frame_in"], propRaysDict["frame_out"], 
                            propRaysDict["target"], propRaysDict["epsilon"], propRaysDict["nThreads"], 
                            propRaysDict["t0"], propRaysDict["device"], verbose=False)
        self.ElementsColumn.RayTraceFrames.addWidget(FrameWidget(propRaysDict["frame_out"], [self.setPlotFrameFormOpt, self.stm.removeFrame]))
    
    def setPOInitForm(self):
        self.setForm(fDataObj.propPOInp(self.stm.currents, self.stm.system), self.addPropBeamAction)
    
    def setPOFFInitForm(self):
        self.setForm(fDataObj.propPOFFInp(self.stm.currents, self.stm.system), self.addPropBeamAction)

    def addPropBeamAction(self):
        propBeamDict = self.ParameterWid.read()
        self.stm.runPO(propBeamDict)

        if propBeamDict["mode"] == "JM":
            self.ElementsColumn.POCurrents.addWidget(CurrentWidget(propBeamDict["name_JM"], [self.setPlotCurrentFormOpt, self.stm.removeCurrent]))
        
        elif propBeamDict["mode"] == "EH" or propBeamDict["mode"] == "FF":
            self.ElementsColumn.POFields.addWidget(FieldsWidget(propBeamDict["name_EH"], [self.setPlotFieldFormOpt, self.stm.removeField]))
        
        elif propBeamDict["mode"] == "JMEH":
            self.ElementsColumn.POCurrents.addWidget(CurrentWidget(propBeamDict["name_JM"], [self.setPlotCurrentFormOpt, self.stm.removeCurrent]))
            self.ElementsColumn.POFields.addWidget(FieldsWidget(propBeamDict["name_EH"], [self.setPlotFieldFormOpt, self.stm.removeField]))
    #END NOTE

class PyPOMainWindow(QMainWindow):
    def __init__(self, parent=None):
        """Initializer."""
        super().__init__(parent)
        self.mainWid = MainWidget()
        self.setAutoFillBackground(True)
        self._createMenuBar()
        self.setCentralWidget(self.mainWid)
        self.showMaximized()
        with open('src/GUI/style.css') as f:
            style = f.read()
        self.setStyleSheet(style)


    def _createMenuBar(self):
        menuBar = self.menuBar()

        ElementsMenu = menuBar.addMenu("Elements")
        SystemsMenu = menuBar.addMenu("Systems")
        RaytraceMenu = menuBar.addMenu("Ray-tracer")
        PhysOptMenu = menuBar.addMenu("Physical-optics")

        ### Generate test parabola
        AddTestParabola = QAction('Add Test Parabola', self)
        AddTestParabola.setShortcut('Ctrl+Shift+P')
        AddTestParabola.setStatusTip('Generates a Parabolic reflector and plots it')
        AddTestParabola.triggered.connect(self.mainWid.addExampleParabola)
        ElementsMenu.addAction(AddTestParabola)

        ### Generate test hyperbola
        AddTestHyperbola = QAction('Add Test Hyperbola', self)
        AddTestHyperbola.setShortcut('Ctrl+Shift+H')
        AddTestHyperbola.setStatusTip('Generates a Parabolic reflector and plots it')
        AddTestHyperbola.triggered.connect(self.mainWid.addExampleHyperbola)
        ElementsMenu.addAction(AddTestHyperbola)

        ### Add Element
        reflectorSelector = ElementsMenu.addMenu("Reflector")
        ### Planar Surface
        planeAction = QAction("Plane", self)
        planeAction.setShortcut("Ctrl+L")
        planeAction.setStatusTip("Add a plane surface.")
        planeAction.triggered.connect(self.mainWid.setPlaneForm)
        reflectorSelector.addAction(planeAction)
        
        ### Quadric Surface
        hyperbolaAction = QAction('Quadric Surface', self)
        hyperbolaAction.setShortcut('Ctrl+Q')
        hyperbolaAction.setStatusTip("Quadric Surface")
        hyperbolaAction.triggered.connect(self.mainWid.setQuadricForm)
        reflectorSelector.addAction(hyperbolaAction)
        

    ### System actions
        # newSystem = QAction('Add System', self)
        # newSystem.triggered.connect(self.mainWid.addSystemAction)
        # SystemsMenu.addAction(newSystem)

        plotSystem = QAction("Plot System", self)
        plotSystem.triggered.connect(self.mainWid.plotSystem)
        SystemsMenu.addAction(plotSystem)

        plotRaytrace = QAction("Plot ray-trace", self)
        plotRaytrace.triggered.connect(self.mainWid.plotRaytrace)
        SystemsMenu.addAction(plotRaytrace)
        
        saveSystem = QAction("Save system", self)
        saveSystem.triggered.connect(self.mainWid.saveSystemAction)
        SystemsMenu.addAction(saveSystem)

        loadSystem = QAction("Load system", self)
        loadSystem.triggered.connect(self.mainWid.loadSystemAction)
        SystemsMenu.addAction(loadSystem)
        
        removeSystem = QAction("Remove system", self)
        removeSystem.triggered.connect(self.mainWid.removeSystemAction)
        SystemsMenu.addAction(removeSystem)
        
        # NOTE Raytrace actions
        makeFrame = RaytraceMenu.addMenu("Make frame")
        initFrameAction = QAction("Initialize", self)
        initFrameAction.setStatusTip("Initialize ray-trace frame from input form")
        initFrameAction.triggered.connect(self.mainWid.setInitFrameForm)
        makeFrame.addAction(initFrameAction)
        
        poyntingFrameAction = QAction("Poynting", self)

        # Plot frames
        plotFrameAction = QAction("Plot frame", self)
        plotFrameAction.triggered.connect(self.mainWid.setPlotFrameForm)
        RaytraceMenu.addAction(plotFrameAction)

        # Propagate rays
        propRaysAction = QAction("Propagate rays", self)
        propRaysAction.triggered.connect(self.mainWid.setPropRaysForm)
        RaytraceMenu.addAction(propRaysAction)

        # PO actions
        makeBeam = PhysOptMenu.addMenu("Initialize beam")
        initPointAction = QAction("Point source", self)
        initPointAction.triggered.connect(self.mainWid.setInitPSForm)
        makeBeam.addAction(initPointAction)
    
        initGaussAction = QAction("Gaussian beam", self)
        initGaussAction.triggered.connect(self.mainWid.setInitGaussianForm)
        makeBeam.addAction(initGaussAction)

        propBeam = PhysOptMenu.addMenu("Propagate beam") 
        initPropSurfAction = QAction("To surface", self)
        initPropSurfAction.triggered.connect(self.mainWid.setPOInitForm)
        propBeam.addAction(initPropSurfAction)
        
        initPropFFAction = QAction("To far-field", self)
        initPropFFAction.triggered.connect(self.mainWid.setPOFFInitForm)
        propBeam.addAction(initPropFFAction)

        # END NOTE
if __name__ == "__main__":

    print("lala")
    app = QApplication(sys.argv)
    win = PyPOMainWindow(parent=None)
    # def print(s):
    #     cons.appendPlainText(s)
    win.show()
    app.exec_()<|MERGE_RESOLUTION|>--- conflicted
+++ resolved
@@ -9,12 +9,8 @@
 from src.GUI.PlotScreen import PlotScreen
 from src.GUI.TransformationWidget import TransformationWidget
 from src.GUI.Acccordion import Accordion
-<<<<<<< HEAD
-from src.GUI.ElementWidget import ElementWidget, FrameWidget
+from src.GUI.ElementWidget import ElementWidget, FrameWidget, FieldsWidget, CurrentWidget
 from src.GUI.Console import Console
-=======
-from src.GUI.ElementWidget import ElementWidget, FrameWidget, FieldsWidget, CurrentWidget
->>>>>>> cfe62ab7
 import numpy as np
 from src.PyPO.Checks import InputReflError, InputRTError
 
@@ -57,19 +53,13 @@
 
         self._mkElementsColumn()
         self._setupPlotScreen()
-<<<<<<< HEAD
-        self._mkConsole()
-        print("hoi")
-=======
-
->>>>>>> cfe62ab7
+
 
         self.setLayout(self.grid)
 
         # NOTE Raytrace stuff
         self.frameDict = {}
         # end NOTE
-<<<<<<< HEAD
 
     def _mkConsole(self):
         cons = Console()
@@ -78,8 +68,6 @@
             cons.appendPlainText(s)
         self.console = cons
         self.addToWindowGrid(self.console, self.GPConsole)
-=======
->>>>>>> cfe62ab7
     
     def _mkElementsColumn(self):
         if hasattr(self, "ElementsColumn"):
