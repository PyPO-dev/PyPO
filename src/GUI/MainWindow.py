import os
import sys
import shutil

from PyQt5.QtWidgets import QApplication, QLabel, QMainWindow, QMenuBar, QMenu, QGridLayout, QWidget, QSizePolicy, QPushButton, QVBoxLayout, QHBoxLayout, QAction, QTabWidget, QTabBar
from PyQt5.QtGui import QFont, QIcon, QTextCursor
from src.GUI.ParameterForms import formGenerator
import src.GUI.ParameterForms.formDataObjects as fDataObj
from src.GUI.PlotScreen import PlotScreen
from src.GUI.TransformationWidget import TransformationWidget
from src.GUI.Acccordion import Accordion
from src.GUI.ElementWidget import ElementWidget, FrameWidget, FieldsWidget, CurrentWidget
from src.GUI.Console import ConsoleGenerator
from src.GUI.Console import print
import numpy as np
from src.PyPO.Checks import InputReflError, InputRTError

sys.path.append('../')
sys.path.append('../../')
import src.PyPO.System as st

<<<<<<< HEAD
=======

if __name__ == "__main__":

    app = QApplication(sys.argv)
    cons = Console()
    def print(s):
        cons.appendPlainText(s)

>>>>>>> 38c3567f
class MainWidget(QWidget):
    """Main Window."""
    def __init__(self, parent=None):
        """Initializer."""
        super().__init__(parent)
        # Window settings
        self.setWindowTitle("PyPO")

        # GridParameters
        self.GPElementsColumn = [0, 0, 2, 1]
<<<<<<< HEAD
        self.GPParameterForm  = [0, 1, 2, 1]
        self.GPPlotScreen     = [0, 2, 1, 1]
        self.GPConsole        = [1, 2, 1, 1]
=======
        self.GPParameterForm  = [0, 1, 3, 1]
        self.GPPlotScreen     = [0, 2, 3, 1]
        self.GPConsole        = [2, 2, 1, 1]
>>>>>>> 38c3567f

        ### ElementConfigurations
        # self.elementConfigs = []

        # init System
        
        # init layout
        self.grid = QGridLayout()

        self.pyprint = print

        self._setupPlotScreen()
        self._mkConsole()
        print("HOOOOI")

        self.pyprint(self.pyprint)
        

        self.stm = st.System(redirect=print)
        self._mkElementsColumn()
        # self.ElementsColumn.reflectors.addWidget(ElementWidget("refl",[lambda:0,lambda:0,lambda:0]))
        # self.ElementsColumn.RayTraceFrames.addWidget(FrameWidget("refl",[lambda:0,lambda:0,lambda:0]))
        # self.ElementsColumn.POFields.addWidget(FieldsWidget("refl",[lambda:0,lambda:0,lambda:0]))
        # self.ElementsColumn.POCurrents.addWidget(CurrentWidget("refl",[lambda:0,lambda:0,lambda:0]))

        self.setLayout(self.grid)

        # NOTE Raytrace stuff
        self.frameDict = {}
        # end NOTE

    def _mkConsole(self):
<<<<<<< HEAD
        # cons = Console()
        # global print
        # def print(s):
        #     cons.appendPlainText(s)
        # self.console = cons
        self.addToWindowGrid(ConsoleGenerator.get(), self.GPConsole)
=======
        self.console = Console()
        self.cursor = QTextCursor(self.console.document())
        
        global print
        def print(s, end=''):
            #s += end
            if end == '\r':
                self.cursor.setPosition(QTextCursor.End)
                self.cursor.select(QTextCursor.LineUnderCursor)
                self.cursor.removeSelectedText()
                self.console.insertPlainText(s)
            else:
                self.console.appendPlainText(s)
            self.console.repaint()
        self.addToWindowGrid(self.console, self.GPConsole)
>>>>>>> 38c3567f
    
    def _mkElementsColumn(self):
        if hasattr(self, "ElementsColumn"):
            self.ElementsColumn.setParent(None)

        self.refletorActions = [self.setTransromationForm, self.plotElement, self.removeElement]
        StmElements = []
        for e in self.stm.system.keys():
            StmElements.append(e)
        self.ElementsColumn = Accordion()
        self.addToWindowGrid(self.ElementsColumn, self.GPElementsColumn)

    # #####################
    def _setupPlotScreen(self):
        self.PlotScreen = QTabWidget()
        self.PlotScreen.setTabsClosable(True)
        self.PlotScreen.setTabShape(QTabWidget.Rounded)
        self.PlotScreen.tabCloseRequested.connect(self.closeTab)
        self.addToWindowGrid(self.PlotScreen, self.GPPlotScreen)

    def _formatVector(self, vector):
        return f"[{vector[0]}, {vector[1]}, {vector[2]}]"

    def addPlot(self, figure, label):
        self.PlotScreen.addTab(PlotScreen(figure), label)
        self.PlotScreen.setCurrentIndex(self.PlotScreen.count()-1)


    def closeTab(self, i):
        self.PlotScreen.removeTab(i)

    def removeElement(self, element):
        self.stm.removeElement(element)
        
    def plotElement(self, surface):
        if self.stm.system:
            figure, _ = self.stm.plot3D(surface, show=False, save=False, ret=True)
        else :
            figure = None
        self.addPlot(figure, surface)

    def plotSystem(self):
        if self.stm.system:
            figure, _ = self.stm.plotSystem(ret = True, show=False, save=False)
        else :
            figure = None
        self.addPlot(figure, "System Plot %d" %self.getSysPlotNr())
        
    
    def getSysPlotNr(self):
        if not hasattr(self, "sysPlotNr"):
            self.sysPlotNr = 0
        self.sysPlotNr+=1
        return self.sysPlotNr

    def getRayPlotNr(self):
        if not hasattr(self, "rayPlotNr"):
            self.rayPlotNr = 0
        self.rayPlotNr+=1
        return self.rayPlotNr

    def plotRaytrace(self):
        framelist = []

        if self.stm.frames:
            for key in self.stm.frames.keys():
                framelist.append(key)
        
        if self.stm.system:
            figure, _ = self.stm.plotSystem(ret = True, show=False, save=False, RTframes=framelist)
        
        else:
            figure = None
        self.addPlot(figure,"Ray Trace Frame %d" %(self.getRayPlotNr()))

    def saveSystemAction(self):
        self.setForm(fDataObj.saveSystemForm(), readAction=self.saveSystemCall)
    
    def loadSystemAction(self):
        systemList = [os.path.split(x[0])[-1] for x in os.walk(self.stm.savePathSystems) if os.path.split(x[0])[-1] != "systems"]
        self.setForm(fDataObj.loadSystemForm(systemList), readAction=self.loadSystemCall)
    
    def removeSystemAction(self):
        systemList = [os.path.split(x[0])[-1] for x in os.walk(self.stm.savePathSystems) if os.path.split(x[0])[-1] != "systems"]
        self.setForm(fDataObj.loadSystemForm(systemList), readAction=self.removeSystemCall)
    
    def saveSystemCall(self):
        saveDict = self.ParameterWid.read()
        self.stm.saveSystem(saveDict["name"]) 
    
    def loadSystemCall(self):
        loadDict = self.ParameterWid.read()
        self._mkElementsColumn()
        self.stm.loadSystem(loadDict["name"]) 
        self.refreshColumn(self.stm.system, "elements")
        self.refreshColumn(self.stm.frames, "frames")
        self.refreshColumn(self.stm.fields, "fields")
        self.refreshColumn(self.stm.currents, "currents")
   
    def removeSystemCall(self):
        removeDict = self.ParameterWid.read()
        shutil.rmtree(os.path.join(self.stm.savePathSystems, removeDict["name"]))

    def addToWindowGrid(self, widget, param):
        self.grid.addWidget(widget, param[0], param[1], param[2], param[3])

    def refreshColumn(self, columnDict, columnType):
        for key, item in columnDict.items():
            if columnType == "elements":
                self.ElementsColumn.reflectors.addWidget(ElementWidget(key, self.refletorActions))
            
            elif columnType == "frames":
                self.ElementsColumn.RayTraceFrames.addWidget(FrameWidget(key, 
                        [self.setPlotFrameFormOpt, self.stm.removeFrame, self.calcRMSfromFrame]))
            
            elif columnType == "fields":
                self.ElementsColumn.POFields.addWidget(FieldsWidget(key, [self.setPlotFieldFormOpt, self.stm.removeField]))
            
            elif columnType == "currents":
                self.ElementsColumn.POCurrents.addWidget(CurrentWidget(key, [self.setPlotFieldFormOpt, self.stm.removeCurrent]))

    def addExampleParabola(self):
        d = {
            "name"      : "pri",
            "type"      : "Parabola",
            "pmode"     : "focus",
            "gmode"     : "uv",
            "flip"      : False,
            "vertex"    : np.zeros(3),
            "focus_1"   : np.array([0,0,3.5e3]),
            "lims_u"    : np.array([200,5e3]),
            "lims_v"    : np.array([0,360]),
            "gridsize"  : np.array([501,501])
            }
        self.stm.addParabola(d)
        self.ElementsColumn.reflectors.addWidget(ElementWidget(d["name"],self.refletorActions))

    def addExampleHyperbola(self):
        hyperbola = {
            'name': 'Hype',
            'type': 'Hyperbola', 
            'pmode': 'focus',
            'gmode': 'xy',
            'flip': False,
            'focus_1': np.array([   0.,    0., 3500.]),
            'focus_2': np.array([    0.,     0., -2106.]),
            'ecc': 1.08208248, 
            'lims_x': np.array([-310, 310]),
            'lims_y': np.array([-310, 310]), 
            'lims_u': np.array([0, 310]), 
            'lims_v': np.array([0, 6.283185307179586]),
            'gridsize': np.array([501, 501])
        }
        self.stm.addHyperbola(hyperbola)
        self.ElementsColumn.reflectors.addWidget(ElementWidget(hyperbola["name"],self.refletorActions))

    def setForm(self, formData, readAction):
        if hasattr(self, "ParameterWid"):
            self.ParameterWid.setParent(None)
        self.ParameterWid = formGenerator.FormGenerator(formData, readAction)
        self.ParameterWid.setMaximumWidth(400)
        self.ParameterWid.setMinimumWidth(400)
        self.addToWindowGrid(self.ParameterWid,self.GPParameterForm)

    def setQuadricForm(self):
        self.setForm(fDataObj.makeQuadricSurfaceInp(), readAction=self.addQuadricAction)
    
    def setPlaneForm(self):
        self.setForm(fDataObj.makePlaneInp(), readAction=self.addPlaneAction)

    def addQuadricAction(self):
        try:
            elementDict = self.ParameterWid.read()
            if elementDict["type"] == "Parabola":
                self.stm.addParabola(elementDict)
            elif elementDict["type"] == "Hyperbola":
                self.stm.addHyperbola(elementDict)
            elif elementDict["type"] == "Ellipse":
                self.stm.addEllipse(elementDict)
            self.ElementsColumn.reflectors.addWidget(ElementWidget(elementDict["name"],self.refletorActions))
        except InputReflError as e:
            self.console.appendPlainText("FormInput Incorrect:")
            self.console.appendPlainText(e.__str__())

    def addParabolaAction(self):
        elementDict = self.ParameterWid.read()
        self.stm.addParabola(elementDict) 
    
    def addHyperbolaAction(self):
        elementDict = self.ParameterWid.read()
        self.stm.addHyperbola(elementDict) 
        self.ElementsColumn.reflectors.addWidget(ElementWidget(elementDict["name"],self.refletorActions))

    def addEllipseAction(self):
        elementDict = self.ParameterWid.read()
        self.stm.addEllipse(elementDict) 
        self.ElementsColumn.reflectors.addWidget(ElementWidget(elementDict["name"],self.refletorActions))
    
    def addPlaneAction(self):
        elementDict = self.ParameterWid.read()
        self.stm.addPlane(elementDict) 
        self.ElementsColumn.reflectors.addWidget(ElementWidget(elementDict["name"],self.refletorActions))
    
    def setTransromationForm(self, element):
        self.setForm(fDataObj.makeTransformationForm(element), self.applyTransformation)

    def applyTransformation(self, element):
        dd = self.ParameterWid.read()
<<<<<<< HEAD
        print(f"Applying transrot: {dd}")
=======
>>>>>>> 38c3567f
        transformationType = dd["type"]
        vector = dd["vector"]

        if transformationType == "Translation":
            self.stm.translateGrids(dd["element"], vector)
            print(f'Translated {dd["element"]} by {self._formatVector(vector)} mm')
        elif transformationType == "Rotation":
            self.stm.rotateGrids(dd["element"], vector, cRot=dd["centerOfRotation"])
            print(f'Rotated {dd["element"]} by {self._formatVector(vector)} deg around {self._formatVector(dd["centerOfRotation"])}')
        else:
            raise Exception("Transformation type incorrect")

    #NOTE Raytrace widgets
    def setInitFrameForm(self):
        self.setForm(fDataObj.initFrameInp(), readAction=self.addFrameAction)

    def setInitGaussianForm(self):
        self.setForm(fDataObj.initGaussianInp(self.stm.system), readAction=self.addGaussianAction)
    
    def setInitPSForm(self):
        self.setForm(fDataObj.initPSInp(self.stm.system), readAction=self.addPSAction)
    
    def addFrameAction(self):
        RTDict = self.ParameterWid.read()
        self.stm.createFrame(RTDict)
        self.ElementsColumn.RayTraceFrames.addWidget(FrameWidget(RTDict["name"],
                            [self.setPlotFrameFormOpt, self.stm.removeFrame, self.calcRMSfromFrame]))    
    
    def addGaussianAction(self):
        GDict = self.ParameterWid.read()
        self.stm.createGauss(GDict, GDict["surface"])
        self.ElementsColumn.POFields.addWidget(FieldsWidget(GDict["name"], [self.setPlotFieldFormOpt, self.stm.removeField]))
        self.ElementsColumn.POCurrents.addWidget(CurrentWidget(GDict["name"], [self.setPlotCurrentFormOpt, self.stm.removeCurrent]))
    
    def addPSAction(self):
        PSDict = self.ParameterWid.read()
        self.stm.generatePointSource(PSDict, PSDict["surface"])
        self.ElementsColumn.POFields.addWidget(FieldsWidget(PSDict["name"], [self.setPlotFieldFormOpt, self.stm.removeField]))
        self.ElementsColumn.POCurrents.addWidget(CurrentWidget(PSDict["name"], [self.setPlotCurrentFormOpt, self.stm.removeCurrent]))
    
    def setPlotFrameForm(self):
        self.setForm(fDataObj.plotFrameInp(self.stm.frames), readAction=self.addPlotFrameAction)
    
    def setPlotFrameFormOpt(self, frame):
        self.setForm(fDataObj.plotFrameOpt(frame), readAction=self.addPlotFrameAction)

    def setPlotFieldFormOpt(self, field):
        self.setForm(fDataObj.plotFieldOpt(field), readAction=self.addPlotFieldAction)
        
    def setPlotCurrentFormOpt(self, current):
        self.setForm(fDataObj.plotCurrentOpt(current), readAction=self.addPlotCurrentAction)
    
    def addPlotFrameAction(self):
        plotFrameDict = self.ParameterWid.read()
        fig = self.stm.plotRTframe(plotFrameDict["frame"], project=plotFrameDict["project"], returns=True)
        self.PlotScreen.addTab(PlotScreen(fig),f'{plotFrameDict["frame"]} - {plotFrameDict["project"]}')

        self.addToWindowGrid(self.PlotScreen, self.GPPlotScreen)

    def addPlotFieldAction(self):
        plotFieldDict = self.ParameterWid.read()
        fig, _ = self.stm.plotBeam2D(self.stm.fields[plotFieldDict["field"]].surf, plotFieldDict["field"], 
                                    plotFieldDict["comp"], ptype="field", project=plotFieldDict["project"], returns=True)
        self.PlotScreen.addTab(PlotScreen(fig),f'{plotFieldDict["field"]} - {plotFieldDict["comp"]}  - {plotFieldDict["project"]}')

        self.addToWindowGrid(self.PlotScreen, self.GPPlotScreen)
    
    def addPlotCurrentAction(self):
        plotFieldDict = self.ParameterWid.read()
        fig, _ = self.stm.plotBeam2D(self.stm.currents[plotFieldDict["field"]].surf, plotFieldDict["field"], 
                                    plotFieldDict["comp"], ptype="current", project=plotFieldDict["project"], returns=True)
        self.PlotScreen.addTab(PlotScreen(fig),f'{plotFieldDict["field"]} - {plotFieldDict["comp"]}  - {plotFieldDict["project"]}')

        self.addToWindowGrid(self.PlotScreen, self.GPPlotScreen)
    
    def setPropRaysForm(self):
        self.setForm(fDataObj.propRaysInp(self.stm.frames, self.stm.system), self.addPropRaysAction)

    def addPropRaysAction(self): 
        propRaysDict = self.ParameterWid.read()
        self.stm.runRayTracer(propRaysDict["frame_in"], propRaysDict["frame_out"], 
                            propRaysDict["target"], propRaysDict["epsilon"], propRaysDict["nThreads"], 
                            propRaysDict["t0"], propRaysDict["device"], verbose=False)
        self.ElementsColumn.RayTraceFrames.addWidget(FrameWidget(propRaysDict["frame_out"], 
                                [self.setPlotFrameFormOpt, self.stm.removeFrame, self.calcRMSfromFrame]))
    
    def setPOInitForm(self):
        self.setForm(fDataObj.propPOInp(self.stm.currents, self.stm.system), self.addPropBeamAction)
    
    def setPOFFInitForm(self):
        self.setForm(fDataObj.propPOFFInp(self.stm.currents, self.stm.system), self.addPropBeamAction)
    
    def setTaperEffsForm(self):
        self.setForm(fDataObj.calcTaperEff(self.stm.fields, self.stm.system), self.calcTaperAction)
    
    def setSpillEffsForm(self):
        self.setForm(fDataObj.calcSpillEff(self.stm.fields, self.stm.system), self.calcSpillAction)

    def setXpolEffsForm(self):
        self.setForm(fDataObj.calcXpolEff(self.stm.fields, self.stm.system), self.calcXpolAction)

    def calcTaperAction(self):
        TaperDict = self.ParameterWid.read()
        eff_taper = self.stm.calcTaper(TaperDict["f_name"], TaperDict["comp"])
        print(f'Taper efficiency of {TaperDict["f_name"]}, component {TaperDict["comp"]} = {eff_taper}')
    
    def calcSpillAction(self):
        SpillDict = self.ParameterWid.read()

        aperDict = {
                "center"    : SpillDict["center"],
                "inner"      : SpillDict["inner"],
                "outer"      : SpillDict["outer"]
                }

        eff_spill = self.stm.calcSpillover(SpillDict["f_name"], SpillDict["comp"], aperDict)
        print(f'Spillover efficiency of {SpillDict["f_name"]}, component {SpillDict["comp"]} = {eff_spill}')
    
    def calcXpolAction(self):
        XpolDict = self.ParameterWid.read()
        eff_Xpol = self.stm.calcXpol(XpolDict["f_name"], XpolDict["co_comp"], XpolDict["cr_comp"])
        print(f'X-polarization efficiency of {XpolDict["f_name"]}, co-component {XpolDict["co_comp"]} and X-component {XpolDict["cr_comp"]} = {eff_Xpol}')

    def addPropBeamAction(self):
        propBeamDict = self.ParameterWid.read()
        self.stm.runPO(propBeamDict)

        if propBeamDict["mode"] == "JM":
            self.ElementsColumn.POCurrents.addWidget(CurrentWidget(propBeamDict["name_JM"], [self.setPlotCurrentFormOpt, self.stm.removeCurrent]))
        
        elif propBeamDict["mode"] == "EH" or propBeamDict["mode"] == "FF":
            self.ElementsColumn.POFields.addWidget(FieldsWidget(propBeamDict["name_EH"], [self.setPlotFieldFormOpt, self.stm.removeField]))
        
        elif propBeamDict["mode"] == "JMEH":
            self.ElementsColumn.POCurrents.addWidget(CurrentWidget(propBeamDict["name_JM"], [self.setPlotCurrentFormOpt, self.stm.removeCurrent]))
            self.ElementsColumn.POFields.addWidget(FieldsWidget(propBeamDict["name_EH"], [self.setPlotFieldFormOpt, self.stm.removeField]))
        
        elif propBeamDict["mode"] == "EHP":
            self.ElementsColumn.POFields.addWidget(CurrentWidget(propBeamDict["name_EH"], [self.setPlotCurrentFormOpt, self.stm.removeCurrent]))
            self.ElementsColumn.RayTraceFrames.addWidget(FrameWidget(propBeamDict["name_P"], 
                                [self.setPlotFrameFormOpt, self.stm.removeFrame, self.calcRMSfromFrame]))
    #END NOTE
    
    def calcRMSfromFrame(self, frame):
        rms = self.stm.calcSpotRMS(frame)
        print(f"RMS value of {frame} = {rms} mm")

class PyPOMainWindow(QMainWindow):
    def __init__(self, parent=None):
        """Initializer."""
        super().__init__(parent)
        self.mainWid = MainWidget()
        self.setAutoFillBackground(True)
        self._createMenuBar()
        self.setCentralWidget(self.mainWid)
        self.showMaximized()
        with open('src/GUI/style.css') as f:
            style = f.read()
        self.setStyleSheet(style)


    def _createMenuBar(self):
        menuBar = self.menuBar()

        ElementsMenu = menuBar.addMenu("Elements")
        SystemsMenu = menuBar.addMenu("Systems")
        RaytraceMenu = menuBar.addMenu("Ray-tracer")
        PhysOptMenu = menuBar.addMenu("Physical-optics")

        ### Generate test parabola
        AddTestParabola = QAction('Add Test Parabola', self)
        AddTestParabola.setShortcut('Ctrl+Shift+P')
        AddTestParabola.setStatusTip('Generates a Parabolic reflector and plots it')
        AddTestParabola.triggered.connect(self.mainWid.addExampleParabola)
        ElementsMenu.addAction(AddTestParabola)

        ### Generate test hyperbola
        AddTestHyperbola = QAction('Add Test Hyperbola', self)
        AddTestHyperbola.setShortcut('Ctrl+Shift+H')
        AddTestHyperbola.setStatusTip('Generates a Parabolic reflector and plots it')
        AddTestHyperbola.triggered.connect(self.mainWid.addExampleHyperbola)
        ElementsMenu.addAction(AddTestHyperbola)

        ### Add Element
        reflectorSelector = ElementsMenu.addMenu("Reflector")
        ### Planar Surface
        planeAction = QAction("Plane", self)
        planeAction.setShortcut("Ctrl+L")
        planeAction.setStatusTip("Add a plane surface.")
        planeAction.triggered.connect(self.mainWid.setPlaneForm)
        reflectorSelector.addAction(planeAction)
        
        ### Quadric Surface
        hyperbolaAction = QAction('Quadric Surface', self)
        hyperbolaAction.setShortcut('Ctrl+Q')
        hyperbolaAction.setStatusTip("Quadric Surface")
        hyperbolaAction.triggered.connect(self.mainWid.setQuadricForm)
        reflectorSelector.addAction(hyperbolaAction)
        

    ### System actions
        # newSystem = QAction('Add System', self)
        # newSystem.triggered.connect(self.mainWid.addSystemAction)
        # SystemsMenu.addAction(newSystem)

        plotSystem = QAction("Plot System", self)
        plotSystem.triggered.connect(self.mainWid.plotSystem)
        SystemsMenu.addAction(plotSystem)

        plotRaytrace = QAction("Plot ray-trace", self)
        plotRaytrace.triggered.connect(self.mainWid.plotRaytrace)
        SystemsMenu.addAction(plotRaytrace)
        
        saveSystem = QAction("Save system", self)
        saveSystem.triggered.connect(self.mainWid.saveSystemAction)
        SystemsMenu.addAction(saveSystem)

        loadSystem = QAction("Load system", self)
        loadSystem.triggered.connect(self.mainWid.loadSystemAction)
        SystemsMenu.addAction(loadSystem)
        
        removeSystem = QAction("Remove system", self)
        removeSystem.triggered.connect(self.mainWid.removeSystemAction)
        SystemsMenu.addAction(removeSystem)
        
        # NOTE Raytrace actions
        makeFrame = RaytraceMenu.addMenu("Make frame")
        initFrameAction = QAction("Initialize", self)
        initFrameAction.setStatusTip("Initialize ray-trace frame from input form")
        initFrameAction.triggered.connect(self.mainWid.setInitFrameForm)
        makeFrame.addAction(initFrameAction)
        
        poyntingFrameAction = QAction("Poynting", self)

        # Plot frames
        plotFrameAction = QAction("Plot frame", self)
        plotFrameAction.triggered.connect(self.mainWid.setPlotFrameForm)
        RaytraceMenu.addAction(plotFrameAction)

        # Propagate rays
        propRaysAction = QAction("Propagate rays", self)
        propRaysAction.triggered.connect(self.mainWid.setPropRaysForm)
        RaytraceMenu.addAction(propRaysAction)

        # PO actions
        makeBeam = PhysOptMenu.addMenu("Initialize beam")
        initPointAction = QAction("Point source", self)
        initPointAction.triggered.connect(self.mainWid.setInitPSForm)
        makeBeam.addAction(initPointAction)
    
        initGaussAction = QAction("Gaussian beam", self)
        initGaussAction.triggered.connect(self.mainWid.setInitGaussianForm)
        makeBeam.addAction(initGaussAction)

        propBeam = PhysOptMenu.addMenu("Propagate beam") 
        initPropSurfAction = QAction("To surface", self)
        initPropSurfAction.triggered.connect(self.mainWid.setPOInitForm)
        propBeam.addAction(initPropSurfAction)
        
        initPropFFAction = QAction("To far-field", self)
        initPropFFAction.triggered.connect(self.mainWid.setPOFFInitForm)
        propBeam.addAction(initPropFFAction)

        calcEffs = PhysOptMenu.addMenu("Efficiencies")
        calcSpillEffsAction = QAction("Spillover", self)
        calcSpillEffsAction.triggered.connect(self.mainWid.setSpillEffsForm)
        calcEffs.addAction(calcSpillEffsAction)
        
        calcTaperEffsAction = QAction("Taper", self)
        calcTaperEffsAction.triggered.connect(self.mainWid.setTaperEffsForm)
        calcEffs.addAction(calcTaperEffsAction)
        
        calcXpolEffsAction = QAction("X-pol", self)
        calcXpolEffsAction.triggered.connect(self.mainWid.setXpolEffsForm)
        calcEffs.addAction(calcXpolEffsAction)

        # END NOTE
if __name__ == "__main__":

    print("lala")
    app = QApplication(sys.argv)
    win = PyPOMainWindow(parent=None)
    # def print(s):
    #     cons.appendPlainText(s)
    win.show()
    app.exec_()<|MERGE_RESOLUTION|>--- conflicted
+++ resolved
@@ -19,17 +19,6 @@
 sys.path.append('../../')
 import src.PyPO.System as st
 
-<<<<<<< HEAD
-=======
-
-if __name__ == "__main__":
-
-    app = QApplication(sys.argv)
-    cons = Console()
-    def print(s):
-        cons.appendPlainText(s)
-
->>>>>>> 38c3567f
 class MainWidget(QWidget):
     """Main Window."""
     def __init__(self, parent=None):
@@ -40,15 +29,9 @@
 
         # GridParameters
         self.GPElementsColumn = [0, 0, 2, 1]
-<<<<<<< HEAD
         self.GPParameterForm  = [0, 1, 2, 1]
         self.GPPlotScreen     = [0, 2, 1, 1]
         self.GPConsole        = [1, 2, 1, 1]
-=======
-        self.GPParameterForm  = [0, 1, 3, 1]
-        self.GPPlotScreen     = [0, 2, 3, 1]
-        self.GPConsole        = [2, 2, 1, 1]
->>>>>>> 38c3567f
 
         ### ElementConfigurations
         # self.elementConfigs = []
@@ -62,7 +45,6 @@
 
         self._setupPlotScreen()
         self._mkConsole()
-        print("HOOOOI")
 
         self.pyprint(self.pyprint)
         
@@ -81,14 +63,12 @@
         # end NOTE
 
     def _mkConsole(self):
-<<<<<<< HEAD
         # cons = Console()
         # global print
         # def print(s):
         #     cons.appendPlainText(s)
         # self.console = cons
         self.addToWindowGrid(ConsoleGenerator.get(), self.GPConsole)
-=======
         self.console = Console()
         self.cursor = QTextCursor(self.console.document())
         
@@ -104,7 +84,6 @@
                 self.console.appendPlainText(s)
             self.console.repaint()
         self.addToWindowGrid(self.console, self.GPConsole)
->>>>>>> 38c3567f
     
     def _mkElementsColumn(self):
         if hasattr(self, "ElementsColumn"):
@@ -313,10 +292,6 @@
 
     def applyTransformation(self, element):
         dd = self.ParameterWid.read()
-<<<<<<< HEAD
-        print(f"Applying transrot: {dd}")
-=======
->>>>>>> 38c3567f
         transformationType = dd["type"]
         vector = dd["vector"]
 
