



from enum import Enum
from PyQt5.QtWidgets import QApplication, QLabel, QMainWindow, QMenuBar, QMenu, QGridLayout, QWidget, QSizePolicy, QPushButton, QVBoxLayout, QHBoxLayout, QAction, QTabWidget, QTabBar, QPlainTextEdit, QScrollBar

from datetime import datetime

global print
def print(s):
    ConsoleGenerator.get().appendPlainText(s)
    ConsoleGenerator.get().repaint()

class msgTypes(Enum):
    FormInput_Incorrect = 0,
    RTError = 1
    Calculation_result = 2
    # bla = 3
    # bla = 4
    # bla = 5

class ConsoleGenerator():
    _console = None
    
    @classmethod
    def get(cls):
        if not hasattr(cls, "_console") and cls._console != None:
            # print(cls._console, "$$")
            pass
        else:
            cls._console = Console()
        return cls._console

class Console(QPlainTextEdit):
    def __init__(self, parent=None):
        super().__init__(parent)

        self.setMaximumHeight(300)
        self.setReadOnly(True)

<<<<<<< HEAD
        # self.textCursor().insertText()

    def log(self, msgType, text):
=======
    def log(self, msgType='', text=''):
>>>>>>> 9093b05b
        # msgType = msgTypes.FormInput_Incorrect
        now = datetime.now().strftime("[%Y/%m/%d - %H:%M:%S]   ")
        logitem = now
        if msgType:
            logitem += msgType.name
        logitem += "\n"
        logitem += text
        logitem += "\n"
        self.appendPlainText(logitem)
<|MERGE_RESOLUTION|>--- conflicted
+++ resolved
@@ -39,13 +39,9 @@
         self.setMaximumHeight(300)
         self.setReadOnly(True)
 
-<<<<<<< HEAD
         # self.textCursor().insertText()
 
     def log(self, msgType, text):
-=======
-    def log(self, msgType='', text=''):
->>>>>>> 9093b05b
         # msgType = msgTypes.FormInput_Incorrect
         now = datetime.now().strftime("[%Y/%m/%d - %H:%M:%S]   ")
         logitem = now
